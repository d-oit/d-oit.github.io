--- conflicted
+++ resolved
@@ -1,4 +1,3 @@
-<<<<<<< HEAD
 {
     "recommendations": [
       "github.vscode-github-actions",
@@ -8,25 +7,10 @@
       "streetsidesoftware.code-spell-checker-german",
       "esbenp.prettier-vscode",
       "stylelint.vscode-stylelint",
+   
        "mervin.markdown-formatter",
       "bierner.markdown-footnotes",
       "tomasvergara.vscode-fontawesome-gallery",
       "eliostruyf.vscode-front-matter"
     ]
-=======
-{
-    "recommendations": [
-      "github.vscode-github-actions",
-      "dbaeumer.vscode-eslint",
-      "editorconfig.editorconfig",
-      "streetsidesoftware.code-spell-checker",
-      "streetsidesoftware.code-spell-checker-german",
-      "esbenp.prettier-vscode",
-      "stylelint.vscode-stylelint",
-      "mervin.markdown-formatter",
-      "bierner.markdown-footnotes",
-      "tomasvergara.vscode-fontawesome-gallery",
-      "eliostruyf.vscode-front-matter"
-    ]
->>>>>>> 78619225
   }