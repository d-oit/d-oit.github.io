--- conflicted
+++ resolved
@@ -531,9 +531,32 @@
 
     
 
-<<<<<<< HEAD
     <div class="card  h-100 border-0 card-zoom card-body-margin text-start"><div class="card-body d-flex flex-column p-0">
-=======
+            <p class="card-text"><small class="text-body-secondary text-uppercase">July 2, 2024&nbsp;&bull;
+            1 min read&nbsp;&bull;&nbsp;<a href="/tags/website/" class="text-decoration-none link-primary tag-link" aria-label="tag: Website">Website</a></small></p><a href="/blog/embed-google-calendar-responsive/" class="card-body-link stretched-link">
+                <p class="card-title fs-5 fw-bold">Embed Google Calendar responsive</p>
+            
+                <div class="card-text card-body-link">
+                How to embed Google Calendar on your website
+                </div>
+            </a><p class="card-text"><small class="text-body-secondary text-uppercase"></small></p>
+        </div>
+        
+    </div>
+</div><div class="col d-block d-sm-none">
+                    <hr>
+                </div>
+
+            <div class="col">
+
+
+
+
+
+
+
+    
+
     <div class="card  h-100 border-0 card-zoom card-body-margin text-start">
 
 
@@ -561,7 +584,6 @@
             width="2800"
             alt="Embed Google Calendar responsive">
 </div><div class="card-body d-flex flex-column p-0">
->>>>>>> a76ce128
             <p class="card-text"><small class="text-body-secondary text-uppercase">July 2, 2024&nbsp;&bull;
             1 min read&nbsp;&bull;&nbsp;<a href="/tags/website/" class="text-decoration-none link-primary tag-link" aria-label="tag: Website">Website</a></small></p><a href="/blog/embed-google-calendar-responsive/" class="card-body-link stretched-link">
                 <p class="card-title fs-5 fw-bold">Embed Google Calendar responsive</p>
