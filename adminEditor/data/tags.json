{
  "tags": [
    {
      "name": "Hugo",
      "count": 10
    },
    {
      "name": "Website",
      "count": 10
    },
    {
      "name": "GDPR",
      "count": 3
    },
    {
      "name": "Playwright",
      "count": 7
    },
    {
      "name": "Go",
      "count": 3
    },
    {
      "name": "Web",
      "count": 4
    },
    {
      "name": "Hinode",
      "count": 4
    },
    {
      "name": "Mistral",
      "count": 2
    },
    {
      "name": "streamlit",
      "count": 1
    },
    {
      "name": "Python",
      "count": 1
    },
    {
      "name": "GitHub",
      "count": 3
    },
    {
      "name": "AI",
<<<<<<< HEAD
      "count": 4
=======
      "count": 5
>>>>>>> 8bd4df63
    },
    {
      "name": "Roo Code",
      "count": 2
    },
    {
      "name": "Git",
      "count": 3
    },
    {
      "name": "GitHub Copilot",
      "count": 1
    },
    {
<<<<<<< HEAD
      "name": "opencode",
=======
      "name": "Digitale Ethik",
>>>>>>> 8bd4df63
      "count": 1
    }
  ]
}<|MERGE_RESOLUTION|>--- conflicted
+++ resolved
@@ -46,11 +46,7 @@
     },
     {
       "name": "AI",
-<<<<<<< HEAD
-      "count": 4
-=======
       "count": 5
->>>>>>> 8bd4df63
     },
     {
       "name": "Roo Code",
@@ -65,11 +61,11 @@
       "count": 1
     },
     {
-<<<<<<< HEAD
-      "name": "opencode",
-=======
       "name": "Digitale Ethik",
->>>>>>> 8bd4df63
+      "count": 1
+    },
+    {
+      "name": "Digitale Ethik",
       "count": 1
     }
   ]
