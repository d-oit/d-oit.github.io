--- conflicted
+++ resolved
@@ -9,12 +9,9 @@
 	github.com/joho/godotenv v1.5.1
 	github.com/spf13/viper v1.20.1
 	github.com/swaggo/http-swagger v1.3.4
-<<<<<<< HEAD
-	github.com/swaggo/swag v1.16.4
 	go.uber.org/zap v1.27.0
-=======
 	github.com/swaggo/swag v1.16.5
->>>>>>> 8bd4df63
+
 )
 
 require (
@@ -39,12 +36,8 @@
 	golang.org/x/image v0.24.0 // indirect
 	golang.org/x/mod v0.23.0 // indirect
 	golang.org/x/net v0.35.0 // indirect
-<<<<<<< HEAD
 	golang.org/x/sys v0.30.0 // indirect
 	golang.org/x/text v0.22.0 // indirect
-=======
-	golang.org/x/sync v0.11.0 // indirect
->>>>>>> 8bd4df63
 	golang.org/x/tools v0.30.0 // indirect
 	gopkg.in/yaml.v3 v3.0.1 // indirect
 )