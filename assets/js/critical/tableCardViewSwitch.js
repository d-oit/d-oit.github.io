--- conflicted
+++ resolved
@@ -23,16 +23,12 @@
           changeView();
         }
         
-        toogleView.addEventListener("change", function () {
+        toogleView.addEventListener("click", function () {
           changeView();
         });
 
         var searchBox = document.getElementById("searchBoxInlinePage");
-<<<<<<< HEAD
         if (searchBox != null) {
-=======
-        if (searchBox != null) {          
->>>>>>> efae48bd
           searchBox.addEventListener("input", function () {
             var filter = this.value.toLowerCase();
             var items = document.querySelectorAll('[data-search-content]');           
