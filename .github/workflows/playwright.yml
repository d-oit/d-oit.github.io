--- conflicted
+++ resolved
@@ -15,11 +15,7 @@
     runs-on: ubuntu-latest
     env: 
       BASE_URL_TESTING: ${{ vars.BASE_URL_TESTING }}
-<<<<<<< HEAD
-      CI: false
-=======
       CI: 'true'
->>>>>>> 25685066
     steps:
       - uses: actions/checkout@v3
       - uses: actions/setup-node@v3
