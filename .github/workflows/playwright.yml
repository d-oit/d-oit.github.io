--- conflicted
+++ resolved
@@ -1,94 +1,28 @@
-<<<<<<< HEAD
-ame: 🧪 Playwright End To End (e2e) Tests Workflow
-
+name: Playwright Tests
 on:
   push:
-    branches: [ main ]
+    branches: [ main, master ]
   pull_request:
-    branches: [ main, develop ]  
-
-  # Allows you to run this workflow manually from the Actions tab
-  workflow_dispatch:
-
-jobs:
-  e2e-tests:
-=======
-name: Playwright Tests
-
-on:
-  push:
-    branches:
-      - mainTODO
-  pull_request:
-    branches:
-      - mainTODO
-
+    branches: [ main, master ]
 jobs:
   test:
->>>>>>> 16bf4390
+    timeout-minutes: 60
     runs-on: ubuntu-latest
 
     steps:
-<<<<<<< HEAD
-      - name: 🛒 Checkout
-        uses: actions/checkout@v2
-      - name: 🧱 Hugo build
-        uses: jakejarvis/hugo-build-action@master 
-        with:
-          args: --gc --config ./config.toml -b http://localhost:1313
-      - name: 🕸️ Run server
-        run: |
-          cd public && python -m http.server 1313 &
-      - name: Test hugo endpoint
-        run: |
-          curl -v http://localhost:1313
-          if [ $? -ne 0 ]; then
-            echo "Curl command failed"
-            exit 1
-          fi
-      - name: 👨‍👩‍👧 Install playwright dependencies
-        working-directory: playwright/ci-test
-        run: |
-          npm install
-          npm ci
-          npx playwright install --with-deps
-      - name: ⚡️ Run Playwright tests
-        working-directory: playwright/ci-test
-        run: npx playwright test
-      - uses: actions/upload-artifact@v3
-        if: always()
-        with:
-          name: playwright-report
-          path: playwright/ci-test/playwright-report/
-=======
-      - name: Checkout repository
-        uses: actions/checkout@v4
-
-      - name: Set up Node.js
-        uses: actions/setup-node@v4
-        with:
-          node-version: '14'
-
-      - name: Install dependencies
-        run: npm ci
-
-      - name: Install Playwright Browsers
-        run: npx playwright install --with-deps
-
-      - name: Build Hugo site
-        run: hugo
-
-      - name: Start Hugo server
-        run: hugo server &
-
-      - name: Run Playwright tests
-        run: npx playwright test
-
-      - name: Upload Playwright report
-        uses: actions/upload-artifact@v4
-        if: ${{ !cancelled() }}
-        with:
-          name: playwright-report
-          path: playwright-report/
->>>>>>> 16bf4390
-          retention-days: 30+    - uses: actions/checkout@v4
+    - uses: actions/setup-node@v4
+      with:
+        node-version: lts/*
+    - name: Install dependencies
+      run: npm ci
+    - name: Install Playwright Browsers
+      run: npx playwright install --with-deps
+    - name: Run Playwright tests
+      run: npx playwright test
+    - uses: actions/upload-artifact@v4
+      if: ${{ !cancelled() }}
+      with:
+        name: playwright-report
+        path: playwright-report/
+        retention-days: 30