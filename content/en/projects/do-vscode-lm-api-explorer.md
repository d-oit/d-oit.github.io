---
title: d.o. vscode-lm Explorer
description: This extension lists all available VSCode LM API chat models in your VS Code environment and displays all details about each model.
date: 2025-05-27
tags:
  - GitHub Copilot
  - GitHub
  - Git
  - Roo Code
  - AI
  - VSCode
thumbnail:
  url: /img/blog/do-vscode-lm-api-explorer-banner.png
  author: d.o.
layout: docs
excludeToc: true
lang: en-US
slug: do-vscode-lm-explorer
categories:
  - Software Development
draft: true
---

{{< button color="dark" cue=false order="last" icon="fab github" tooltip="Source Code on github" href="https://github.com/d-oit/do-vscode-lm-api-explorer" >}}
    Source Code
{{< /button >}}

<<<<<<< HEAD
More infos about the project: [Blog article](/blog/developing-a-vs-code-extension-with-github-copilot-agent-mode-and-claude-4-sonnet-may-2025)
=======
More infos about the project: [Blog article](/blog/get-licenses-from-used-nTODO)
>>>>>>> 29598c18

## Github readme

{{< ghcode "https://raw.githubusercontent.com/d-oit/do-vscode-lm-api-explorer/refs/heads/main/README.md" >}}
<|MERGE_RESOLUTION|>--- conflicted
+++ resolved
@@ -1,36 +1,32 @@
----
-title: d.o. vscode-lm Explorer
-description: This extension lists all available VSCode LM API chat models in your VS Code environment and displays all details about each model.
-date: 2025-05-27
-tags:
-  - GitHub Copilot
-  - GitHub
-  - Git
-  - Roo Code
-  - AI
-  - VSCode
-thumbnail:
-  url: /img/blog/do-vscode-lm-api-explorer-banner.png
-  author: d.o.
-layout: docs
-excludeToc: true
-lang: en-US
-slug: do-vscode-lm-explorer
-categories:
-  - Software Development
-draft: true
----
-
-{{< button color="dark" cue=false order="last" icon="fab github" tooltip="Source Code on github" href="https://github.com/d-oit/do-vscode-lm-api-explorer" >}}
-    Source Code
-{{< /button >}}
-
-<<<<<<< HEAD
-More infos about the project: [Blog article](/blog/developing-a-vs-code-extension-with-github-copilot-agent-mode-and-claude-4-sonnet-may-2025)
-=======
-More infos about the project: [Blog article](/blog/get-licenses-from-used-nTODO)
->>>>>>> 29598c18
-
-## Github readme
-
-{{< ghcode "https://raw.githubusercontent.com/d-oit/do-vscode-lm-api-explorer/refs/heads/main/README.md" >}}
+---
+title: d.o. vscode-lm Explorer
+description: This extension lists all available VSCode LM API chat models in your VS Code environment and displays all details about each model.
+date: 2025-05-27
+tags:
+  - GitHub Copilot
+  - GitHub
+  - Git
+  - Roo Code
+  - AI
+  - VSCode
+thumbnail:
+  url: /img/blog/do-vscode-lm-api-explorer-banner.png
+  author: d.o.
+layout: docs
+excludeToc: true
+lang: en-US
+slug: do-vscode-lm-explorer
+categories:
+  - Software Development
+draft: true
+---
+
+{{< button color="dark" cue=false order="last" icon="fab github" tooltip="Source Code on github" href="https://github.com/d-oit/do-vscode-lm-api-explorer" >}}
+    Source Code
+{{< /button >}}
+
+More infos about the project: [Blog article](/blog/developing-a-vs-code-extension-with-github-copilot-agent-mode-and-claude-4-sonnet-may-2025)
+
+## Github readme
+
+{{< ghcode "https://raw.githubusercontent.com/d-oit/do-vscode-lm-api-explorer/refs/heads/main/README.md" >}}